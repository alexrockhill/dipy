--- conflicted
+++ resolved
@@ -346,7 +346,6 @@
 
             slider_label_length = build_label(text="Length")
             slider_length = ui.LineSlider2D(
-<<<<<<< HEAD
                     min_value=lengths.min(),
                     max_value=np.percentile(lengths, 98),
                     initial_value=np.percentile(lengths, 25),
@@ -362,21 +361,6 @@
                     text_template="{value:.0f}",
                     length=140)
             _color_slider(slider_size)
-=======
-                min_value=lengths.min(),
-                max_value=np.percentile(lengths, 98),
-                initial_value=np.percentile(lengths, 25),
-                text_template="{value:.0f}",
-                length=140)
-
-            slider_label_size = build_label(text="Size")
-            slider_size = ui.LineSlider2D(
-                min_value=sizes.min(),
-                max_value=np.percentile(sizes, 98),
-                initial_value=np.percentile(sizes, 50),
-                text_template="{value:.0f}",
-                length=140)
->>>>>>> 2ff8ace1
 
             # global self.length_min, size_min
             self.size_min = sizes.min()
