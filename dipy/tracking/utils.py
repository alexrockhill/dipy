--- conflicted
+++ resolved
@@ -1021,12 +1021,8 @@
     sl_vox_order : string of length 3
         a string that describes the voxel order of the streamlines (ex: LPS)
     grid_affine : array (4, 4),
-<<<<<<< HEAD
-        An affine matrix describing the current space of the grid in relation to RAS+ scanner space
-=======
         An affine matrix describing the current space of the grid in relation
         to RAS+ scanner space
->>>>>>> 9b533446
     dim : tuple of length 3
         dimension of the grid
     voxel_size : array (3,0)
@@ -1039,12 +1035,8 @@
 
     sl_ornt = orientation_from_string(str(sl_vox_order))
     grid_ornt = nib.io_orientation(grid_affine)
-<<<<<<< HEAD
-    reorder_grid = reorder_voxels_affine(grid_ornt, sl_ornt, np.array(dim)-1, np.array([1,1,1]))
-=======
     reorder_grid = reorder_voxels_affine(
         grid_ornt, sl_ornt, np.array(dim)-1, np.array([1,1,1]))
->>>>>>> 9b533446
 
     tvis_aff = affine_for_trackvis(voxel_size)
 
@@ -1063,11 +1055,7 @@
     nii_aff : array (4, 4),
         An affine matrix describing the current space of the grid in relation to RAS+ scanner space
     nii_data : nd array
-<<<<<<< HEAD
-        3D array, each with shape (x, y, z) corresponding to the shape of the brain volume,
-=======
         3D array, each with shape (x, y, z) corresponding to the shape of the brain volume.
->>>>>>> 9b533446
 
     Returns
     -------
@@ -1084,8 +1072,6 @@
     return flexi_tvis_aff
 
 
-<<<<<<< HEAD
-=======
 def _min_at(a, index, value):
     index = np.asarray(index)
     sort_keys = [value] + list(index)
@@ -1106,7 +1092,6 @@
     minimum_at = _min_at
 
 
->>>>>>> 9b533446
 def path_length(streamlines, aoi, affine, fill_value=-1):
     """ Computes the shortest path, along any streamline, between aoi and
     each voxel.
@@ -1152,11 +1137,7 @@
             segment_length = np.sqrt(((seg[1:] - seg[:-1]) ** 2).sum(1))
             dist = segment_length.cumsum()
             # Updates path length map with shorter distances
-<<<<<<< HEAD
-            np.minimum.at(plm, (i, j, k), dist)
-=======
             minimum_at(plm, (i, j, k), dist)
->>>>>>> 9b533446
     if fill_value != np.inf:
         plm = np.where(plm == np.inf, fill_value, plm)
     return plm
