--- conflicted
+++ resolved
@@ -8,7 +8,6 @@
     raise OptionalImportError("You must have traits to use this module")
 from .interfaces import InputData
 
-<<<<<<< HEAD
 from ..tracking.interfaces import InputData, ShmTrackingInterface
 
 if have_traits:
@@ -17,13 +16,6 @@
     iview.resizable = True
     iview.width = 600
     I.trait_view('traits_view', iview)
-=======
-I = InputData()
-iview = I.trait_view()
-iview.resizable = True
-iview.width = 600
-I.trait_view('traits_view', iview)
->>>>>>> 95ca4c92
 
 main_view = View(Group(Group(
                              Item( 'dwi_images' ),
